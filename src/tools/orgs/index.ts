/*
 * Copyright 2025, Salesforce, Inc.
 *
 * Licensed under the Apache License, Version 2.0 (the "License");
 * you may not use this file except in compliance with the License.
 * You may obtain a copy of the License at
 *
 *     http://www.apache.org/licenses/LICENSE-2.0
 *
 * Unless required by applicable law or agreed to in writing, software
 * distributed under the License is distributed on an "AS IS" BASIS,
 * WITHOUT WARRANTIES OR CONDITIONS OF ANY KIND, either express or implied.
 * See the License for the specific language governing permissions and
 * limitations under the License.
 */

export * from './sf-list-all-orgs.js';
<<<<<<< HEAD
export * from './sf-delete-org.js';
export * from './sf-create-scratch-org.js';
export * from './sf-create-org-snapshot.js';
=======
export * from './sf-org-open.js';
>>>>>>> 77c77913
<|MERGE_RESOLUTION|>--- conflicted
+++ resolved
@@ -15,10 +15,7 @@
  */
 
 export * from './sf-list-all-orgs.js';
-<<<<<<< HEAD
 export * from './sf-delete-org.js';
 export * from './sf-create-scratch-org.js';
 export * from './sf-create-org-snapshot.js';
-=======
-export * from './sf-org-open.js';
->>>>>>> 77c77913
+export * from './sf-org-open.js';